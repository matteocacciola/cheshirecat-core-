import os
import time
import traceback
from datetime import timedelta
from typing import List, Dict

from copy import deepcopy

from langchain_core.runnables import RunnableConfig
from langchain.docstore.document import Document
from langchain.prompts import PromptTemplate
from langchain.chains import LLMChain
from langchain.agents import AgentExecutor, LLMSingleActionAgent

from cat.mad_hatter.plugin import Plugin
from cat.mad_hatter.mad_hatter import MadHatter
from cat.mad_hatter.decorators.tool import CatTool
from cat.looking_glass import prompts
from cat.looking_glass.callbacks import NewTokenHandler
from cat.looking_glass.output_parser import ToolOutputParser, AgentAction, AgentFinish
from cat.utils import verbal_timedelta
from cat.log import log

from cat.experimental.form import CatForm, CatFormState


class AgentManager:
    """Manager of Langchain Agent.

    This class manages the Agent that uses the LLM. It takes care of formatting the prompt and filtering the tools
    before feeding them to the Agent. It also instantiates the Langchain Agent.

    Attributes
    ----------
    cat : CheshireCat
        Cheshire Cat instance.

    """
    def __init__(self):
        self.mad_hatter = MadHatter()

        if os.getenv("LOG_LEVEL", "INFO") in ["DEBUG", "INFO"]:
            self.verbose = True
        else:
            self.verbose = False

    async def execute_procedures_agent(self, agent_input, stray):

        recalled_procedures_names = set()
        for p in stray.working_memory["procedural_memories"]:
            procedure = p[0]
            if procedure.metadata["source"] in ["tool","form"]: #TODO: There can be other the descritpion and start examples
                recalled_procedures_names.add(procedure.metadata["name"])
<<<<<<< HEAD

        log.critical(recalled_procedures_names)
            
        # tools currently recalled in working memory

=======
                    
>>>>>>> 46b20726
        # Get tools with that name from mad_hatter
        allowed_procedures: Dict[str, CatTool | CatForm] = {}
        allowed_tools: List[CatTool] = []
        for p in self.mad_hatter.procedures:
            
            if p.name in recalled_procedures_names:
                # Prepare the tool to be used in the Cat (adding properties)
                if Plugin._is_cat_tool(p):
                    tool = deepcopy(p)
                    tool.assign_cat(stray)
                    allowed_tools.append(tool)
                    allowed_procedures[tool.name] = tool
                else:
                    allowed_procedures[p.name] = p
                log.critical(f"Added: {p.name}")
    
        log.warning(allowed_procedures)

        #recalled_tools_names = self.mad_hatter.execute_hook("agent_allowed_tools", recalled_tools_names, cat=stray)

        # TODO: dynamic input_variables as in the main prompt 

        prompt = prompts.ToolPromptTemplate(
            template = self.mad_hatter.execute_hook("agent_prompt_instructions", prompts.TOOL_PROMPT, cat=stray),
            procedures=allowed_procedures,
            # This omits the `agent_scratchpad`, `tools`, and `tool_names` variables because those are generated dynamically
            # This includes the `intermediate_steps` variable because it is needed to fill the scratchpad
            input_variables=["input", "intermediate_steps"]
        )

        # main chain
        agent_chain = LLMChain(
            prompt=prompt,
            llm=stray._llm,
            verbose=self.verbose
        )

        # init agent
        agent = LLMSingleActionAgent(
            llm_chain=agent_chain,
            output_parser=ToolOutputParser(),
            stop=["\nObservation:"],
            verbose=self.verbose
        )

        # agent executor
        agent_executor = AgentExecutor.from_agent_and_tools(
            agent=agent,
            tools=allowed_tools,
            return_intermediate_steps=True,
            verbose=self.verbose
        )

        out = await agent_executor.ainvoke(agent_input)
        
        if "form" in out.keys():
            Form = allowed_procedures.get(out["form"], None)
            f = Form(stray)
            stray.working_memory["forms"] = f
            return {
                "output": f.next(),
                "intermediate_steps": []
            }

        return out
<<<<<<< HEAD

    async def execute_form_agent(self, stray):
        
        active_form = stray.working_memory.get("forms", None)
        if active_form:
            form_output = active_form.next()
            if form_output:
                if active_form._state == CatFormState.CLOSED:
                    log.critical("DELETE FORM")
                    del stray.working_memory["forms"]
                return {
                    "output": form_output
                }
        return None

=======
    
>>>>>>> 46b20726
    async def execute_memory_chain(self, agent_input, prompt_prefix, prompt_suffix, stray):

        input_variables = [i for i in agent_input.keys() if i in prompt_prefix + prompt_suffix]
        # memory chain (second step)
        memory_prompt = PromptTemplate(
            template = prompt_prefix + prompt_suffix,
            input_variables=input_variables
        )

        memory_chain = LLMChain(
            prompt=memory_prompt,
            llm=stray._llm,
            verbose=self.verbose,
            output_key="output"
        )

        out = await memory_chain.ainvoke(agent_input, config=RunnableConfig(callbacks=[NewTokenHandler(stray)]))

        return out

    async def execute_agent(self, stray):
        """Instantiate the Agent with tools.

        The method formats the main prompt and gather the allowed tools. It also instantiates a conversational Agent
        from Langchain.

        Returns
        -------
        agent_executor : AgentExecutor
            Instance of the Agent provided with a set of tools.
        """

        # prepare input to be passed to the agent.
        #   Info will be extracted from working memory
        agent_input = self.format_agent_input(stray.working_memory)
        agent_input = self.mad_hatter.execute_hook("before_agent_starts", agent_input, cat=stray)
        # should we run the default agent?
        fast_reply = {}
        fast_reply = self.mad_hatter.execute_hook("agent_fast_reply", fast_reply, cat=stray)
        if len(fast_reply.keys()) > 0:
            return fast_reply
        prompt_prefix = self.mad_hatter.execute_hook("agent_prompt_prefix", prompts.MAIN_PROMPT_PREFIX, cat=stray)
        prompt_suffix = self.mad_hatter.execute_hook("agent_prompt_suffix", prompts.MAIN_PROMPT_SUFFIX, cat=stray)
        
        
        # Run active form if present
        form_result = await self.execute_form_agent(stray)
        if form_result:
            return form_result # exit agent with form output

        # Select and run useful procedures
        procedural_memories = stray.working_memory["procedural_memories"]
        if len(procedural_memories) > 0:

            log.debug(f"Procedural memories retrived: {len(procedural_memories)}.")

            try:
                tools_result = await self.execute_procedures_agent(agent_input, stray)

                #################################
                # TODO: here we only deal with forms
                active_form = stray.working_memory.get("forms", None)
                if active_form:
                    return tools_result

                # If tools_result["output"] is None the LLM has used the fake tool none_of_the_others  
                # so no relevant information has been obtained from the tools.
                if tools_result["output"] and tools_result["intermediate_steps"]:
                    # Extract of intermediate steps in the format ((tool_name, tool_input), output)
                    used_tools = list(map(lambda x:((x[0].tool, x[0].tool_input), x[1]), tools_result["intermediate_steps"]))

                    # Get the name of the tools that have return_direct
                    recalled_tools_names = set()
                    for p in stray.working_memory["procedural_memories"]:
                        procedure = p[0]
                        if procedure.metadata["source"] in ["tool", "tool_example"]:
                            recalled_tools_names.add(procedure.metadata["name"])
                    allowed_tools = [t for t in self.mad_hatter.tools if t.name in recalled_tools_names]
                    return_direct_tools = []
                    for t in allowed_tools:
                        if t.return_direct:
                            return_direct_tools.append(t.name)

                    # execute_tool_agent returns immediately when a tool with return_direct is called, 
                    # so if one is used it is definitely the last one used
                    if used_tools[-1][0][0] in return_direct_tools:
                        # intermediate_steps still contains the information of all the tools used even if their output is not returned
                        tools_result["intermediate_steps"] = used_tools
                        return tools_result

                    #Adding the tools_output key in agent input, needed by the memory chain
                    agent_input["tools_output"] = "## Tools output: \n" + tools_result["output"] if tools_result["output"] else ""

                    # Execute the memory chain
                    out = await self.execute_memory_chain(agent_input, prompt_prefix, prompt_suffix, stray)

                    # If some tools are used the intermediate step are added to the agent output
                    out["intermediate_steps"] = used_tools

                    #Early return
                    return out

            except Exception as e:
                log.error(e)
                traceback.print_exc()

        #If an exeption occur in the execute_tool_agent or there is no allowed tools execute only the memory chain

        #Adding the tools_output key in agent input, needed by the memory chain
        agent_input["tools_output"] = ""
        # Execute the memory chain
        out = await self.execute_memory_chain(agent_input, prompt_prefix, prompt_suffix, stray)

        return out
    
    def format_agent_input(self, working_memory):
        """Format the input for the Agent.

        The method formats the strings of recalled memories and chat history that will be provided to the Langchain
        Agent and inserted in the prompt.

        Returns
        -------
        dict
            Formatted output to be parsed by the Agent executor.

        Notes
        -----
        The context of memories and conversation history is properly formatted before being parsed by the and, hence,
        information are inserted in the main prompt.
        All the formatting pipeline is hookable and memories can be edited.

        See Also
        --------
        agent_prompt_episodic_memories
        agent_prompt_declarative_memories
        agent_prompt_chat_history
        """



        # format memories to be inserted in the prompt
        episodic_memory_formatted_content = self.agent_prompt_episodic_memories(
            working_memory["episodic_memories"]
        )
        declarative_memory_formatted_content = self.agent_prompt_declarative_memories(
            working_memory["declarative_memories"]
        )

        # format conversation history to be inserted in the prompt
        conversation_history_formatted_content = self.agent_prompt_chat_history(
            working_memory["history"]
        )

        return {
            "input": working_memory["user_message_json"]["text"],
            "episodic_memory": episodic_memory_formatted_content,
            "declarative_memory": declarative_memory_formatted_content,
            "chat_history": conversation_history_formatted_content,
        }

    def agent_prompt_episodic_memories(self, memory_docs: List[Document]) -> str:
        """Formats episodic memories to be inserted into the prompt.

        Parameters
        ----------
        memory_docs : List[Document]
            List of Langchain `Document` retrieved from the episodic memory.

        Returns
        -------
        memory_content : str
            String of retrieved context from the episodic memory.
        """

        # convert docs to simple text
        memory_texts = [m[0].page_content.replace("\n", ". ") for m in memory_docs]

        # add time information (e.g. "2 days ago")
        memory_timestamps = []
        for m in memory_docs:

            # Get Time information in the Document metadata
            timestamp = m[0].metadata["when"]

            # Get Current Time - Time when memory was stored
            delta = timedelta(seconds=(time.time() - timestamp))

            # Convert and Save timestamps to Verbal (e.g. "2 days ago")
            memory_timestamps.append(f" ({verbal_timedelta(delta)})")

        # Join Document text content with related temporal information
        memory_texts = [a + b for a, b in zip(memory_texts, memory_timestamps)]

        # Format the memories for the output
        memories_separator = "\n  - "
        memory_content = "## Context of things the Human said in the past: " + \
            memories_separator + memories_separator.join(memory_texts)

        # if no data is retrieved from memory don't erite anithing in the prompt
        if len(memory_texts) == 0:
            memory_content = ""

        return memory_content

    def agent_prompt_declarative_memories(self, memory_docs: List[Document]) -> str:
        """Formats the declarative memories for the prompt context.
        Such context is placed in the `agent_prompt_prefix` in the place held by {declarative_memory}.

        Parameters
        ----------
        memory_docs : List[Document]
            list of Langchain `Document` retrieved from the declarative memory.

        Returns
        -------
        memory_content : str
            String of retrieved context from the declarative memory.
        """

        # convert docs to simple text
        memory_texts = [m[0].page_content.replace("\n", ". ") for m in memory_docs]

        # add source information (e.g. "extracted from file.txt")
        memory_sources = []
        for m in memory_docs:

            # Get and save the source of the memory
            source = m[0].metadata["source"]
            memory_sources.append(f" (extracted from {source})")

        # Join Document text content with related source information
        memory_texts = [a + b for a, b in zip(memory_texts, memory_sources)]

        # Format the memories for the output
        memories_separator = "\n  - "

        memory_content = "## Context of documents containing relevant information: " + \
            memories_separator + memories_separator.join(memory_texts)

        # if no data is retrieved from memory don't erite anithing in the prompt
        if len(memory_texts) == 0:
            memory_content = ""

        return memory_content

    def agent_prompt_chat_history(self, chat_history: List[Dict]) -> str:
        """Serialize chat history for the agent input.
        Converts to text the recent conversation turns fed to the *Agent*.

        Parameters
        ----------
        chat_history : List[Dict]
            List of dictionaries collecting speaking turns.

        Returns
        -------
        history : str
            String with recent conversation turns to be provided as context to the *Agent*.

        Notes
        -----
        Such context is placed in the `agent_prompt_suffix` in the place held by {chat_history}.

        The chat history is a dictionary with keys::
            'who': the name of who said the utterance;
            'message': the utterance.

        """
        history = ""
        for turn in chat_history:
            history += f"\n - {turn['who']}: {turn['message']}"

        return history
<|MERGE_RESOLUTION|>--- conflicted
+++ resolved
@@ -51,15 +51,7 @@
             procedure = p[0]
             if procedure.metadata["source"] in ["tool","form"]: #TODO: There can be other the descritpion and start examples
                 recalled_procedures_names.add(procedure.metadata["name"])
-<<<<<<< HEAD
-
-        log.critical(recalled_procedures_names)
-            
-        # tools currently recalled in working memory
-
-=======
-                    
->>>>>>> 46b20726
+
         # Get tools with that name from mad_hatter
         allowed_procedures: Dict[str, CatTool | CatForm] = {}
         allowed_tools: List[CatTool] = []
@@ -125,7 +117,6 @@
             }
 
         return out
-<<<<<<< HEAD
 
     async def execute_form_agent(self, stray):
         
@@ -141,9 +132,6 @@
                 }
         return None
 
-=======
-    
->>>>>>> 46b20726
     async def execute_memory_chain(self, agent_input, prompt_prefix, prompt_suffix, stray):
 
         input_variables = [i for i in agent_input.keys() if i in prompt_prefix + prompt_suffix]
